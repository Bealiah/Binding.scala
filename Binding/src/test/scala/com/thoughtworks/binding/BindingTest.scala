/*
The MIT License (MIT)

Copyright (c) 2016 Yang Bo & REA Group Ltd.

Permission is hereby granted, free of charge, to any person obtaining a copy
of this software and associated documentation files (the "Software"), to deal
in the Software without restriction, including without limitation the rights
to use, copy, modify, merge, publish, distribute, sublicense, and/or sell
copies of the Software, and to permit persons to whom the Software is
furnished to do so, subject to the following conditions:

The above copyright notice and this permission notice shall be included in all
copies or substantial portions of the Software.

THE SOFTWARE IS PROVIDED "AS IS", WITHOUT WARRANTY OF ANY KIND, EXPRESS OR
IMPLIED, INCLUDING BUT NOT LIMITED TO THE WARRANTIES OF MERCHANTABILITY,
FITNESS FOR A PARTICULAR PURPOSE AND NONINFRINGEMENT. IN NO EVENT SHALL THE
AUTHORS OR COPYRIGHT HOLDERS BE LIABLE FOR ANY CLAIM, DAMAGES OR OTHER
LIABILITY, WHETHER IN AN ACTION OF CONTRACT, TORT OR OTHERWISE, ARISING FROM,
OUT OF OR IN CONNECTION WITH THE SOFTWARE OR THE USE OR OTHER DEALINGS IN THE
SOFTWARE.
*/

package com.thoughtworks.binding

import Binding._
import scala.collection.mutable.ArrayBuffer
import org.scalatest._

import scalaz._

final class BindingTest extends FreeSpec with Matchers {

  final class BufferListener extends ArrayBuffer[Any] {
    val listener = new ChangedListener[Any] with PatchedListener[Any] {
      override private[binding] def changed(event: ChangedEvent[Any]): Unit = {
        BufferListener.this += event
      }

      override private[binding] def patched(event: PatchedEvent[Any]): Unit = {
        BufferListener.this += event
      }
    }
  }


  "hello world" in {
    val target = Var("World")
    val hello = Binding {
      "Hello, " + target.bind + "!"
    }
    hello.watch()

    assert(hello.get == "Hello, World!")
    target := "Each"
    assert(hello.get == "Hello, Each!")
  }

  "TripleBinding" in  {
    val input = Var(0)
    val output = Binding {
      input.bind + input.bind + input.bind
    }
    output.watch()
    assert(output.get == 0)
    for (i <- 0 until 10) {
      input := i
      assert(output.get == i * 3)
    }
  }

  "DataBindingShouldBeSupportedByScalaz" in  {

    val expr3: Var[Int] = new Var(2000)

    val expr4: Binding[Int] = Binding {
      30000
    }

    val expr2: Binding[Int] = Binding {
      expr3.bind + expr4.bind
    }

    val expr1: Binding[Int] = Binding {
      expr2.bind + 100
    }


    var resultChanged = 0

    val expr1Value0 = expr1.get

    expr1.addChangedListener(new ChangedListener[Any] {
      override def changed(event: ChangedEvent[Any]): Unit = {
        resultChanged += 1
      }
    })

    assert(resultChanged == 0)
    assert(expr1.get == expr1Value0)
    assert(expr1.get == 32100)

    expr3 := 4000


    assert(resultChanged == 1)
    assert(expr1.get != expr1Value0)
    assert(expr1.get == 34100)

  }

  "CacheShouldBeUpdated" in  {
    val source = new Var(2.0)
    val constant = new Constant(1.0)
    val result = Binding {
      val sourceValue = source.bind
      val one = sourceValue / sourceValue / constant.bind
      one / sourceValue
    }
    var resultChanged = 0

    result.addChangedListener(new ChangedListener[Any] {
      override def changed(event: ChangedEvent[Any]): Unit = {
        resultChanged += 1
      }
    })
    assert(result.get == 0.5)
    assert(resultChanged == 0)
    source := 4.0
    assert(result.get == 0.25)
    assert(resultChanged == 1)
  }

  "ForYieldWithFilter" in {
    val prefix = new Var("ForYield")
    val source = Vars(1, 2, 3)
    val mapped = (for {
      sourceElement <- source
      if prefix.bind != sourceElement.toString
      i <- Constants((0 until sourceElement): _*)
    } yield {
      raw"""${prefix.bind} $i/$sourceElement"""
    })
    val mappedEvents = new BufferListener
    val sourceEvents = new BufferListener
    mapped.addPatchedListener(mappedEvents.listener)
    assert(source.publisher.nonEmpty)
    source.addPatchedListener(sourceEvents.listener)
    assert(source.publisher.nonEmpty)

    assert(sourceEvents == ArrayBuffer.empty)
    source.get.clear()
    assert(sourceEvents.length == 1)
    assert(mappedEvents.length == 1)
    sourceEvents(0) match {
      case event: PatchedEvent[_] =>
        assert(event.that.isEmpty)
        assert(event.from == 0)
        assert(event.replaced == 3)
        assert(event.getSource == source)
        assert(event.oldSeq == Seq(1, 2, 3))
    }
    mappedEvents(0) match {
      case event: PatchedEvent[_] =>
        assert(event.that.isEmpty)
        assert(event.from == 0)
        assert(event.replaced == 6)
        assert(event.getSource == mapped)
        assert(event.oldSeq == Seq("ForYield 0/1", "ForYield 0/2", "ForYield 1/2", "ForYield 0/3", "ForYield 1/3", "ForYield 2/3"))
    }
    source.get.append(2, 3, 4)
    assert(sourceEvents.length == 2)
    assert(mappedEvents.length == 2)
    sourceEvents(1) match {
      case event: PatchedEvent[_] =>
        assert(event.from == 0)
        assert(event.replaced == 0)
        assert(event.oldSeq == Seq())
        assert(event.that == Seq(2, 3, 4))
        assert(event.getSource == source)
    }
    mappedEvents(1) match {
      case event: PatchedEvent[_] =>
        assert(event.getSource == mapped)
        assert(event.from == 0)
        assert(event.replaced == 0)
        assert(event.oldSeq == Seq())
        assert(event.that == Seq("ForYield 0/2", "ForYield 1/2", "ForYield 0/3", "ForYield 1/3", "ForYield 2/3", "ForYield 0/4", "ForYield 1/4", "ForYield 2/4", "ForYield 3/4"))
    }
    source.get += 0
    assert(sourceEvents.length == 3)
    assert(mappedEvents.length == 2)
    sourceEvents(2) match {
      case event: PatchedEvent[_] =>
        assert(event.getSource == source)
        assert(event.from == 3)
        assert(event.replaced == 0)
        assert(event.that == Seq(0))
        assert(event.oldSeq == Seq(2, 3, 4))
    }
    source.get += 3
    assert(sourceEvents.length == 4)
    assert(mappedEvents.length == 3)
    sourceEvents(3) match {
      case event: PatchedEvent[_] =>
        assert(event.getSource == source)
        assert(event.from == 4)
        assert(event.replaced == 0)
        assert(event.that == Seq(3))
        assert(event.oldSeq == Seq(2, 3, 4, 0))
    }
    mappedEvents(2) match {
      case event: PatchedEvent[_] =>
        assert(event.getSource == mapped)
        assert(event.from == 9)
        assert(event.replaced == 0)
        assert(event.that == Seq("ForYield 0/3", "ForYield 1/3", "ForYield 2/3"))
        assert(event.oldSeq == Seq("ForYield 0/2", "ForYield 1/2", "ForYield 0/3", "ForYield 1/3", "ForYield 2/3", "ForYield 0/4", "ForYield 1/4", "ForYield 2/4", "ForYield 3/4"))
    }
    assert(mapped.get == Seq("ForYield 0/2", "ForYield 1/2", "ForYield 0/3", "ForYield 1/3", "ForYield 2/3", "ForYield 0/4", "ForYield 1/4", "ForYield 2/4", "ForYield 3/4", "ForYield 0/3", "ForYield 1/3", "ForYield 2/3"))
    prefix := "3"
    assert(sourceEvents.length == 4)
    assert(mapped.get == Seq("3 0/2", "3 1/2", "3 0/4", "3 1/4", "3 2/4", "3 3/4"))

<<<<<<< HEAD
    mapped.removePatchedListener(mappedEvents.listener)
    source.removePatchedListener(sourceEvents.listener)
=======
    'ForYield {
      val prefix = new Var("ForYield")
      val source = Vars(1, 2, 3)
      val mapped = (for {
        sourceElement <- source
        i <- Constants((0 until sourceElement): _*)
      } yield {
        raw"""${prefix.bind} $i/$sourceElement"""
      })
      val mappedEvents = new BufferListener
      val sourceEvents = new BufferListener
      mapped.addPatchedListener(mappedEvents.listener)
      assert(source.publisher.nonEmpty)
      source.addPatchedListener(sourceEvents.listener)
      assert(source.publisher.nonEmpty)

      assert(sourceEvents == ArrayBuffer.empty)
      source.get.clear()
      assert(mappedEvents.length == 1)
      assert(sourceEvents.length == 1)
      sourceEvents(0) match {
        case event: PatchedEvent[_] =>
          assert(event.that.isEmpty)
          assert(event.from == 0)
          assert(event.replaced == 3)
          assert(event.getSource == source)
          assert(event.oldSeq == Seq(1, 2, 3))
      }
      mappedEvents(0) match {
        case event: PatchedEvent[_] =>
          assert(event.that.isEmpty)
          assert(event.from == 0)
          assert(event.replaced == 6)
          assert(event.getSource == mapped)
          assert(event.oldSeq == Seq("ForYield 0/1", "ForYield 0/2", "ForYield 1/2", "ForYield 0/3", "ForYield 1/3", "ForYield 2/3"))
      }
      source.get.append(2, 3, 4)
      assert(mappedEvents.length == 2)
      assert(sourceEvents.length == 2)
      sourceEvents(1) match {
        case event: PatchedEvent[_] =>
          assert(event.from == 0)
          assert(event.replaced == 0)
          assert(event.oldSeq == Seq())
          assert(event.that == Seq(2, 3, 4))
          assert(event.getSource == source)
      }
      mappedEvents(1) match {
        case event: PatchedEvent[_] =>
          assert(event.getSource == mapped)
          assert(event.from == 0)
          assert(event.replaced == 0)
          assert(event.oldSeq == Seq())
          assert(event.that == Seq("ForYield 0/2", "ForYield 1/2", "ForYield 0/3", "ForYield 1/3", "ForYield 2/3", "ForYield 0/4", "ForYield 1/4", "ForYield 2/4", "ForYield 3/4"))
      }
      source.get += 0
      assert(sourceEvents.length == 3)
      assert(mappedEvents.length == 2)
      sourceEvents(2) match {
        case event: PatchedEvent[_] =>
          assert(event.getSource == source)
          assert(event.from == 3)
          assert(event.replaced == 0)
          assert(event.that == Seq(0))
          assert(event.oldSeq == Seq(2, 3, 4))
      }
      source.get += 3
      assert(sourceEvents.length == 4)
      assert(mappedEvents.length == 3)
      sourceEvents(3) match {
        case event: PatchedEvent[_] =>
          assert(event.getSource == source)
          assert(event.from == 4)
          assert(event.replaced == 0)
          assert(event.that == Seq(3))
          assert(event.oldSeq == Seq(2, 3, 4, 0))
      }
      mappedEvents(2) match {
        case event: PatchedEvent[_] =>
          assert(event.getSource == mapped)
          assert(event.from == 9)
          assert(event.replaced == 0)
          assert(event.that == Seq("ForYield 0/3", "ForYield 1/3", "ForYield 2/3"))
          assert(event.oldSeq == Seq("ForYield 0/2", "ForYield 1/2", "ForYield 0/3", "ForYield 1/3", "ForYield 2/3", "ForYield 0/4", "ForYield 1/4", "ForYield 2/4", "ForYield 3/4"))
      }
      prefix := "p"
      assert(sourceEvents.length == 4)
      assert(mappedEvents.length == 15)
      val expected = Seq("p 0/2", "p 1/2", "p 0/3", "p 1/3", "p 2/3", "p 0/4", "p 1/4", "p 2/4", "p 3/4", "p 0/3", "p 1/3", "p 2/3")
      for (i <- 0 until 12) {
        mappedEvents(i + 3) match {
          case event: PatchedEvent[_] =>
            assert(event.getSource == mapped)
            assert(event.replaced == 1)
            assert(event.that == Seq(expected(event.from)))
        }
      }
>>>>>>> a6ab694f

    assert(source.publisher.isEmpty)
  }

  "ForYield" in {
    val prefix = new Var("ForYield")
    val source = Vars(1, 2, 3)
    val mapped = (for {
      sourceElement <- source
      i <- Constants((0 until sourceElement): _*)
    } yield {
      raw"""${prefix.bind} $i/$sourceElement"""
    })
    val mappedEvents = new BufferListener
    val sourceEvents = new BufferListener
    mapped.addPatchedListener(mappedEvents.listener)
    assert(source.publisher.nonEmpty)
    source.addPatchedListener(sourceEvents.listener)
    assert(source.publisher.nonEmpty)

    assert(sourceEvents == ArrayBuffer.empty)
    source.get.clear()
    assert(mappedEvents.length == 1)
    assert(sourceEvents.length == 1)
    sourceEvents(0) match {
      case event: PatchedEvent[_] =>
        assert(event.that.isEmpty)
        assert(event.from == 0)
        assert(event.replaced == 3)
        assert(event.getSource == source)
        assert(event.oldSeq == Seq(1, 2, 3))
    }
    mappedEvents(0) match {
      case event: PatchedEvent[_] =>
        assert(event.that.isEmpty)
        assert(event.from == 0)
        assert(event.replaced == 6)
        assert(event.getSource == mapped)
        assert(event.oldSeq == Seq("ForYield 0/1", "ForYield 0/2", "ForYield 1/2", "ForYield 0/3", "ForYield 1/3", "ForYield 2/3"))
    }
    source.get.append(2, 3, 4)
    assert(mappedEvents.length == 2)
    assert(sourceEvents.length == 2)
    sourceEvents(1) match {
      case event: PatchedEvent[_] =>
        assert(event.from == 0)
        assert(event.replaced == 0)
        assert(event.oldSeq == Seq())
        assert(event.that == Seq(2, 3, 4))
        assert(event.getSource == source)
    }
    mappedEvents(1) match {
      case event: PatchedEvent[_] =>
        assert(event.getSource == mapped)
        assert(event.from == 0)
        assert(event.replaced == 0)
        assert(event.oldSeq == Seq())
        assert(event.that == Seq("ForYield 0/2", "ForYield 1/2", "ForYield 0/3", "ForYield 1/3", "ForYield 2/3", "ForYield 0/4", "ForYield 1/4", "ForYield 2/4", "ForYield 3/4"))
    }
    source.get += 0
    assert(sourceEvents.length == 3)
    assert(mappedEvents.length == 2)
    sourceEvents(2) match {
      case event: PatchedEvent[_] =>
        assert(event.getSource == source)
        assert(event.from == 3)
        assert(event.replaced == 0)
        assert(event.that == Seq(0))
        assert(event.oldSeq == Seq(2, 3, 4))
    }
    source.get += 3
    assert(sourceEvents.length == 4)
    assert(mappedEvents.length == 3)
    sourceEvents(3) match {
      case event: PatchedEvent[_] =>
        assert(event.getSource == source)
        assert(event.from == 4)
        assert(event.replaced == 0)
        assert(event.that == Seq(3))
        assert(event.oldSeq == Seq(2, 3, 4, 0))
    }
    mappedEvents(2) match {
      case event: PatchedEvent[_] =>
        assert(event.getSource == mapped)
        assert(event.from == 9)
        assert(event.replaced == 0)
        assert(event.that == Seq("ForYield 0/3", "ForYield 1/3", "ForYield 2/3"))
        assert(event.oldSeq == Seq("ForYield 0/2", "ForYield 1/2", "ForYield 0/3", "ForYield 1/3", "ForYield 2/3", "ForYield 0/4", "ForYield 1/4", "ForYield 2/4", "ForYield 3/4"))
    }
    prefix := "p"
    assert(sourceEvents.length == 4)
    assert(mappedEvents.length == 15)
    val expected = Seq("p 0/2", "p 1/2", "p 0/3", "p 1/3", "p 2/3", "p 0/4", "p 1/4", "p 2/4", "p 3/4", "p 0/3", "p 1/3", "p 2/3")
    for (i <- 0 until 12) {
      mappedEvents(i + 3) match {
        case event: PatchedEvent[_] =>
          assert(event.getSource == mapped)
          assert(event.replaced == 1)
          assert(event.that == Seq(expected(event.from)))
      }
    }

    mapped.removePatchedListener(mappedEvents.listener)
    source.removePatchedListener(sourceEvents.listener)

    assert(source.publisher.isEmpty)
  }

  "FlatMappedVarBuffer" in {
    val prefix = new Var("")
    val source = Vars(1, 2, 3)
    val mapped = new FlatMapBinding(source, { sourceElement: Int =>
      new MapBinding(Constants((0 until sourceElement): _*), { i: Int =>
        Binding {
          raw"""${prefix.bind}$sourceElement"""
        }
      })
    })
    val mappedEvents = new BufferListener
    val sourceEvents = new BufferListener
    mapped.addPatchedListener(mappedEvents.listener)
    assert(mapped.publisher.nonEmpty)
    assert(source.publisher.nonEmpty)
    source.addPatchedListener(sourceEvents.listener)
    assert(mapped.publisher.nonEmpty)
    assert(source.publisher.nonEmpty)

    assert(sourceEvents == ArrayBuffer.empty)
    source.get.clear()
    assert(mappedEvents.length == 1)
    assert(sourceEvents.length == 1)
    sourceEvents(0) match {
      case event: PatchedEvent[_] =>
        assert(event.that.isEmpty)
        assert(event.from == 0)
        assert(event.replaced == 3)
        assert(event.getSource == source)
        assert(event.oldSeq == Seq(1, 2, 3))
    }
    mappedEvents(0) match {
      case event: PatchedEvent[_] =>
        assert(event.that.isEmpty)
        assert(event.from == 0)
        assert(event.replaced == 6)
        assert(event.getSource == mapped)
        assert(event.oldSeq == Seq("1", "2", "2", "3", "3", "3"))
    }
    source.get.append(2, 3, 4)
    assert(mappedEvents.length == 2)
    assert(sourceEvents.length == 2)
    sourceEvents(1) match {
      case event: PatchedEvent[_] =>
        assert(event.from == 0)
        assert(event.replaced == 0)
        assert(event.oldSeq == Seq())
        assert(event.that == Seq(2, 3, 4))
        assert(event.getSource == source)
    }
    mappedEvents(1) match {
      case event: PatchedEvent[_] =>
        assert(event.getSource == mapped)
        assert(event.from == 0)
        assert(event.replaced == 0)
        assert(event.oldSeq == Seq())
        assert(event.that == Seq("2", "2", "3", "3", "3", "4", "4", "4", "4"))
    }
    source.get += 0
    assert(sourceEvents.length == 3)
    assert(mappedEvents.length == 2)
    sourceEvents(2) match {
      case event: PatchedEvent[_] =>
        assert(event.getSource == source)
        assert(event.from == 3)
        assert(event.replaced == 0)
        assert(event.that == Seq(0))
        assert(event.oldSeq == Seq(2, 3, 4))
    }
    source.get += 3
    assert(sourceEvents.length == 4)
    assert(mappedEvents.length == 3)
    sourceEvents(3) match {
      case event: PatchedEvent[_] =>
        assert(event.getSource == source)
        assert(event.from == 4)
        assert(event.replaced == 0)
        assert(event.that == Seq(3))
        assert(event.oldSeq == Seq(2, 3, 4, 0))
    }
    mappedEvents(2) match {
      case event: PatchedEvent[_] =>
        assert(event.getSource == mapped)
        assert(event.from == 9)
        assert(event.replaced == 0)
        assert(event.that == Seq("3", "3", "3"))
        assert(event.oldSeq == Seq("2", "2", "3", "3", "3", "4", "4", "4", "4"))
    }
    prefix := "p"
    assert(sourceEvents.length == 4)
    assert(mappedEvents.length == 15)
    val expected = Seq("p2", "p2", "p3", "p3", "p3", "p4", "p4", "p4", "p4", "p3", "p3", "p3")
    for (i <- 0 until 12) {
      mappedEvents(i + 3) match {
        case event: PatchedEvent[_] =>
          assert(event.getSource == mapped)
          assert(event.replaced == 1)
          assert(event.that == Seq(expected(event.from)))
      }
    }

    mapped.removePatchedListener(mappedEvents.listener)
    source.removePatchedListener(sourceEvents.listener)

    assert(mapped.publisher.isEmpty)
    assert(source.publisher.isEmpty)
  }

  "MappedVarBuffer" in {
    val prefix = new Var("")
    val source = Vars(1, 2, 3)
    val mapped = new MapBinding(source, { a: Int =>
      Binding {
        raw"""${prefix.bind}${a}"""
      }
    })
    val mappedEvents = new BufferListener
    val sourceEvents = new BufferListener
    mapped.addPatchedListener(mappedEvents.listener)
    assert(mapped.publisher.nonEmpty)
    assert(source.publisher.nonEmpty)
    source.addPatchedListener(sourceEvents.listener)
    assert(mapped.publisher.nonEmpty)
    assert(source.publisher.nonEmpty)

    assert(sourceEvents == ArrayBuffer.empty)
    source.get.clear()
    assert(mappedEvents.length == 1)
    assert(sourceEvents.length == 1)
    sourceEvents(0) match {
      case event: PatchedEvent[_] =>
        assert(event.that.isEmpty)
        assert(event.from == 0)
        assert(event.replaced == 3)
        assert(event.getSource == source)
        assert(event.oldSeq == Seq(1, 2, 3))
    }
    mappedEvents(0) match {
      case event: PatchedEvent[_] =>
        assert(event.that.isEmpty)
        assert(event.from == 0)
        assert(event.replaced == 3)
        assert(event.getSource == mapped)
        assert(event.oldSeq == Seq("1", "2", "3"))
    }
    source.get.append(2, 3, 4)
    assert(mappedEvents.length == 2)
    assert(sourceEvents.length == 2)
    sourceEvents(1) match {
      case event: PatchedEvent[_] =>
        assert(event.from == 0)
        assert(event.replaced == 0)
        assert(event.oldSeq == Seq())
        assert(event.that == Seq(2, 3, 4))
        assert(event.getSource == source)
    }
    mappedEvents(1) match {
      case event: PatchedEvent[_] =>
        assert(event.getSource == mapped)
        assert(event.from == 0)
        assert(event.replaced == 0)
        assert(event.oldSeq == Seq())
        assert(event.that == Seq("2", "3", "4"))
    }
    source.get += 20
    assert(sourceEvents.length == 3)
    assert(mappedEvents.length == 3)
    sourceEvents(2) match {
      case event: PatchedEvent[_] =>
        assert(event.getSource == source)
        assert(event.from == 3)
        assert(event.replaced == 0)
        assert(event.that == Seq(20))
        assert(event.oldSeq == Seq(2, 3, 4))
    }
    mappedEvents(2) match {
      case event: PatchedEvent[_] =>
        assert(event.getSource == mapped)
        assert(event.from == 3)
        assert(event.replaced == 0)
        assert(event.that == Seq("20"))
        assert(event.oldSeq == Seq("2", "3", "4"))
    }
    300 +=: source.get
    assert(mappedEvents.length == 4)
    assert(sourceEvents.length == 4)
    sourceEvents(3) match {
      case event: PatchedEvent[_] =>
        assert(event.getSource == source)
        assert(event.from == 0)
        assert(event.replaced == 0)
        assert(event.that == Seq(300))
        val oldSeq = event.oldSeq
        assert(oldSeq == Seq(2, 3, 4, 20))
    }
    mappedEvents(3) match {
      case event: PatchedEvent[_] =>
        assert(event.getSource == mapped)
        assert(event.from == 0)
        assert(event.replaced == 0)
        assert(event.that == Seq("300"))
        assert(event.oldSeq == Seq("2", "3", "4", "20"))
    }
    prefix := "p"
    assert(sourceEvents.length == 4)
    assert(mappedEvents.length == 9)
    val expected = Seq("p300", "p2", "p3", "p4", "p20")
    for (i <- 0 until 5) {
      mappedEvents(i + 4) match {
        case event: PatchedEvent[_] =>
          assert(event.getSource == mapped)
          assert(event.replaced == 1)
          assert(event.that == Seq(expected(event.from)))
      }
    }

    mapped.removePatchedListener(mappedEvents.listener)
    source.removePatchedListener(sourceEvents.listener)

    assert(mapped.publisher.isEmpty)
    assert(source.publisher.isEmpty)
  }

  "Length" in {
    val source = Vars(1)
    val length = source.length
    val lengthEvents = new BufferListener
    length.addChangedListener(lengthEvents.listener)
    source.get(0) = 100
    assert(lengthEvents.length == 1)
    lengthEvents(0) match {
      case event: ChangedEvent[_] =>
        assert(event.getSource == length)
        assert(event.oldValue == 1)
        assert(event.newValue == 1)
    }

    source.get += 200
    assert(lengthEvents.length == 2)
    lengthEvents(1) match {
      case event: ChangedEvent[_] =>
        assert(event.getSource == length)
        assert(event.oldValue == 1)
        assert(event.newValue == 2)
    }

    source.get -= 100
    assert(lengthEvents.length == 3)
    lengthEvents(2) match {
      case event: ChangedEvent[_] =>
        assert(event.getSource == length)
        assert(event.oldValue == 2)
        assert(event.newValue == 1)
    }

    '++= {
      val myVars = Vars(1, 2, 3)
      myVars.watch()
      myVars.get ++= Seq(4, 5)
      assert(myVars.get == Seq(1, 2, 3, 4, 5))
    }

  }

  "WithFilter" in {
    Binding {
      val myVars = Vars(1, 2, 100, 3)
      val filtered = myVars.withFilter(_ < 10).map(x => x)

      assert(filtered.get == Seq(1, 2, 3))
    }
  }


}<|MERGE_RESOLUTION|>--- conflicted
+++ resolved
@@ -223,108 +223,8 @@
     assert(sourceEvents.length == 4)
     assert(mapped.get == Seq("3 0/2", "3 1/2", "3 0/4", "3 1/4", "3 2/4", "3 3/4"))
 
-<<<<<<< HEAD
     mapped.removePatchedListener(mappedEvents.listener)
     source.removePatchedListener(sourceEvents.listener)
-=======
-    'ForYield {
-      val prefix = new Var("ForYield")
-      val source = Vars(1, 2, 3)
-      val mapped = (for {
-        sourceElement <- source
-        i <- Constants((0 until sourceElement): _*)
-      } yield {
-        raw"""${prefix.bind} $i/$sourceElement"""
-      })
-      val mappedEvents = new BufferListener
-      val sourceEvents = new BufferListener
-      mapped.addPatchedListener(mappedEvents.listener)
-      assert(source.publisher.nonEmpty)
-      source.addPatchedListener(sourceEvents.listener)
-      assert(source.publisher.nonEmpty)
-
-      assert(sourceEvents == ArrayBuffer.empty)
-      source.get.clear()
-      assert(mappedEvents.length == 1)
-      assert(sourceEvents.length == 1)
-      sourceEvents(0) match {
-        case event: PatchedEvent[_] =>
-          assert(event.that.isEmpty)
-          assert(event.from == 0)
-          assert(event.replaced == 3)
-          assert(event.getSource == source)
-          assert(event.oldSeq == Seq(1, 2, 3))
-      }
-      mappedEvents(0) match {
-        case event: PatchedEvent[_] =>
-          assert(event.that.isEmpty)
-          assert(event.from == 0)
-          assert(event.replaced == 6)
-          assert(event.getSource == mapped)
-          assert(event.oldSeq == Seq("ForYield 0/1", "ForYield 0/2", "ForYield 1/2", "ForYield 0/3", "ForYield 1/3", "ForYield 2/3"))
-      }
-      source.get.append(2, 3, 4)
-      assert(mappedEvents.length == 2)
-      assert(sourceEvents.length == 2)
-      sourceEvents(1) match {
-        case event: PatchedEvent[_] =>
-          assert(event.from == 0)
-          assert(event.replaced == 0)
-          assert(event.oldSeq == Seq())
-          assert(event.that == Seq(2, 3, 4))
-          assert(event.getSource == source)
-      }
-      mappedEvents(1) match {
-        case event: PatchedEvent[_] =>
-          assert(event.getSource == mapped)
-          assert(event.from == 0)
-          assert(event.replaced == 0)
-          assert(event.oldSeq == Seq())
-          assert(event.that == Seq("ForYield 0/2", "ForYield 1/2", "ForYield 0/3", "ForYield 1/3", "ForYield 2/3", "ForYield 0/4", "ForYield 1/4", "ForYield 2/4", "ForYield 3/4"))
-      }
-      source.get += 0
-      assert(sourceEvents.length == 3)
-      assert(mappedEvents.length == 2)
-      sourceEvents(2) match {
-        case event: PatchedEvent[_] =>
-          assert(event.getSource == source)
-          assert(event.from == 3)
-          assert(event.replaced == 0)
-          assert(event.that == Seq(0))
-          assert(event.oldSeq == Seq(2, 3, 4))
-      }
-      source.get += 3
-      assert(sourceEvents.length == 4)
-      assert(mappedEvents.length == 3)
-      sourceEvents(3) match {
-        case event: PatchedEvent[_] =>
-          assert(event.getSource == source)
-          assert(event.from == 4)
-          assert(event.replaced == 0)
-          assert(event.that == Seq(3))
-          assert(event.oldSeq == Seq(2, 3, 4, 0))
-      }
-      mappedEvents(2) match {
-        case event: PatchedEvent[_] =>
-          assert(event.getSource == mapped)
-          assert(event.from == 9)
-          assert(event.replaced == 0)
-          assert(event.that == Seq("ForYield 0/3", "ForYield 1/3", "ForYield 2/3"))
-          assert(event.oldSeq == Seq("ForYield 0/2", "ForYield 1/2", "ForYield 0/3", "ForYield 1/3", "ForYield 2/3", "ForYield 0/4", "ForYield 1/4", "ForYield 2/4", "ForYield 3/4"))
-      }
-      prefix := "p"
-      assert(sourceEvents.length == 4)
-      assert(mappedEvents.length == 15)
-      val expected = Seq("p 0/2", "p 1/2", "p 0/3", "p 1/3", "p 2/3", "p 0/4", "p 1/4", "p 2/4", "p 3/4", "p 0/3", "p 1/3", "p 2/3")
-      for (i <- 0 until 12) {
-        mappedEvents(i + 3) match {
-          case event: PatchedEvent[_] =>
-            assert(event.getSource == mapped)
-            assert(event.replaced == 1)
-            assert(event.that == Seq(expected(event.from)))
-        }
-      }
->>>>>>> a6ab694f
 
     assert(source.publisher.isEmpty)
   }
@@ -688,6 +588,17 @@
         assert(event.newValue == 1)
     }
 
+  }
+
+  "WithFilter" in {
+    Binding {
+      val myVars = Vars(1, 2, 100, 3)
+      val filtered = myVars.withFilter(_ < 10).map(x => x)
+
+      assert(filtered.get == Seq(1, 2, 3))
+    }
+  }
+
     '++= {
       val myVars = Vars(1, 2, 3)
       myVars.watch()
@@ -695,16 +606,4 @@
       assert(myVars.get == Seq(1, 2, 3, 4, 5))
     }
 
-  }
-
-  "WithFilter" in {
-    Binding {
-      val myVars = Vars(1, 2, 100, 3)
-      val filtered = myVars.withFilter(_ < 10).map(x => x)
-
-      assert(filtered.get == Seq(1, 2, 3))
-    }
-  }
-
-
 }